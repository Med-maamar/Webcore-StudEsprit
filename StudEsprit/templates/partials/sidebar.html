--- conflicted
+++ resolved
@@ -131,7 +131,6 @@
     {% endif %}
   </div>
 
-<<<<<<< HEAD
   <div x-data="{ openCareers: true }" class="space-y-1">
     <button @click="openCareers = !openCareers" class="w-full flex items-center justify-between px-3 py-2 rounded-xl hover:bg-esprit-red/10">
       <span class="font-medium">Carrières</span>
@@ -152,7 +151,4 @@
   </div>
   <a href="/events/" class="block px-3 py-2 rounded-xl hover:bg-esprit-red/10">Événements</a>
   <a href="/shop/" class="block px-3 py-2 rounded-xl hover:bg-esprit-red/10">Bibliothèque</a>
-=======
-  <!-- Footer (account) removed as requested -->
->>>>>>> c16a880f
 </nav>