{% load static %}
<!DOCTYPE html>
<html lang="fr" class="h-full" x-data="{sidebarOpen:false}">
<head>
  <meta charset="utf-8" />
  <meta name="viewport" content="width=device-width, initial-scale=1" />
  <title>StudEsprit</title>
  <link rel="stylesheet" href="{% static 'build/tailwind.css' %}">
  <script defer src="https://unpkg.com/htmx.org@1.9.12"></script>
  <script defer src="https://cdn.jsdelivr.net/npm/alpinejs@3.x.x/dist/cdn.min.js"></script>
  <script defer src="https://unpkg.com/flowbite@2.5.1/dist/flowbite.min.js"></script>
  <script defer src="https://unpkg.com/alpinejs@3.12.0/dist/cdn.min.js"></script>
  <script src="https://cdn.tailwindcss.com"></script>
  <style>[x-cloak]{display:none !important}</style>
  <script>
    tailwind.config = {
      darkMode: 'class',
      theme: {
        extend: {
          colors: {
            esprit: {
              red: '#c8102e',
              dark: '#121217',
              light: '#f8f9fb',
              gray: '#4b5563',
            },
          },
        },
      },
    };
  </script>
</head>
<body class="min-h-screen bg-esprit-light text-esprit-dark">
  <div class="flex flex-col min-h-screen">
    <!-- Top ribbon -->
    <div class="bg-esprit-dark text-white text-xs">
      <div class="max-w-7xl mx-auto px-4 py-2 flex flex-wrap items-center justify-between gap-4">
        <div class="flex items-center gap-4">
          <span>📞 (+216) 70 250 000</span>
          <span>✉️ contact@studesprit.tn</span>
        </div>
        <div class="flex items-center gap-3 text-white/80">
          <a href="/" class="hover:text-white">À propos</a>
          <a href="/careers/opportunities/" class="hover:text-white">Carrière</a>
          <a href="/events/" class="hover:text-white">Agenda</a>
        </div>
      </div>
    </div>

    <!-- Main navigation -->
    <header class="bg-white shadow">
      <div class="max-w-7xl mx-auto px-4 py-4 flex items-center justify-between gap-4">
        <div class="flex items-center gap-3">
          <div class="flex items-center gap-2">
            <div class="h-11 w-11 rounded-full bg-esprit-red text-white font-bold flex items-center justify-center">SE</div>
            <div>
              <p class="font-semibold text-lg">StudEsprit</p>
              <p class="text-xs text-gray-500 uppercase tracking-[0.25em]">Honoris United</p>
            </div>
          </div>
        </div>
        {% if current_user and current_user.is_authenticated and current_user.role == 'Admin' %}
          <div class="flex-1 text-center">
            <h1 class="text-lg font-semibold">Welcome to dashboard admin</h1>
          </div>
          <div class="flex items-center gap-2">
            {% if current_user and current_user.is_authenticated %}
              <a href="/account/profile" class="px-4 py-2 rounded-full border border-esprit-red text-esprit-red font-semibold hover:bg-esprit-red hover:text-white transition">{{ current_user.username }}</a>
              <form method="post" action="/auth/logout" class="inline">{% csrf_token %}
                <button class="px-4 py-2 rounded-full bg-esprit-red text-white font-semibold hover:bg-[#a00d26] transition">Déconnexion</button>
              </form>
            {% else %}
              <a class="px-4 py-2 rounded-full bg-esprit-red text-white font-semibold" href="/auth/login">Espace étudiant</a>
              <a class="px-4 py-2 rounded-full border border-esprit-red text-esprit-red font-semibold" href="/auth/register">Admission</a>
            {% endif %}
          </div>
        {% else %}
        <nav class="hidden md:flex items-center gap-6 text-sm font-medium">
          <a href="/" class="hover:text-esprit-red">Accueil</a>
          <a href="{% url 'program_public_index' %}" class="hover:text-esprit-red">Programmes</a>
          {% if not current_user or current_user.role|lower != 'admin' %}
          <div class="relative" x-data="{open:false}">
            <button type="button" class="hover:text-esprit-red inline-flex items-center gap-1" @click="open=!open" aria-haspopup="true" :aria-expanded="open.toString()">
              Carrières <span class="text-gray-500">▾</span>
            </button>
            <div x-cloak x-show="open" x-transition.opacity.scale.origin.top @click.outside="open=false" class="absolute mt-2 w-56 bg-white border border-gray-200 rounded-xl shadow z-50">
              <a href="/careers/opportunities/" class="block px-4 py-2 hover:bg-gray-50">Opportunités</a>
              {% if current_user and current_user.is_authenticated and current_user.role|lower != 'admin' %}
                <a href="/careers/applications/" class="block px-4 py-2 hover:bg-gray-50">Mes candidatures</a>
              {% endif %}
            </div>
          </div>
<<<<<<< HEAD
<a href="{% url 'evenement:public_event_list' %}" class="hover:text-esprit-red">Actualités</a>
          <a href="/library/" class="hover:text-esprit-red">Bibliothèque</a>
=======
          {% endif %}
          <a href="/events/" class="hover:text-esprit-red">Actualités</a>
          {% if current_user and current_user.is_authenticated and current_user.role == 'Admin' %}
            <a href="/admin/library/documents/" class="hover:text-esprit-red">Bibliothèque (Admin)</a>
          {% else %}
            <a href="/library/" class="hover:text-esprit-red">Bibliothèque</a>
          {% endif %}
>>>>>>> 1f29eed7
        </nav>
        <div class="flex items-center gap-2">
          {% if current_user and current_user.is_authenticated %}
            <a href="/account/profile" class="px-4 py-2 rounded-full border border-esprit-red text-esprit-red font-semibold hover:bg-esprit-red hover:text-white transition">{{ current_user.username }}</a>
            <form method="post" action="/auth/logout" class="inline">{% csrf_token %}
              <button class="px-4 py-2 rounded-full bg-esprit-red text-white font-semibold hover:bg-[#a00d26] transition">Déconnexion</button>
            </form>
          {% else %}
            <a class="px-4 py-2 rounded-full bg-esprit-red text-white font-semibold" href="/auth/login">Espace étudiant</a>
            <a class="px-4 py-2 rounded-full border border-esprit-red text-esprit-red font-semibold" href="/auth/register">Admission</a>
          {% endif %}
        </div>
        {% endif %}
        <button class="md:hidden" @click="sidebarOpen=!sidebarOpen" aria-label="Menu">
          <svg xmlns="http://www.w3.org/2000/svg" class="h-6 w-6" fill="none" viewBox="0 0 24 24" stroke="currentColor">
            <path stroke-linecap="round" stroke-linejoin="round" stroke-width="1.5" d="M4 6h16M4 12h16M4 18h16" />
          </svg>
        </button>
      </div>
    </header>

    {% if current_user and current_user.is_authenticated and current_user.role == 'Admin' %}
    <div x-cloak x-show="sidebarOpen" class="md:hidden fixed inset-0 z-40 bg-black/40" @click="sidebarOpen=false"></div>
    <aside x-cloak x-show="sidebarOpen" class="md:hidden fixed top-0 left-0 bottom-0 w-72 bg-white shadow-lg z-50 p-6" @click.stop>
      {% include 'partials/sidebar.html' %}
    </aside>
    {% endif %}

    <div class="flex-1 w-full">
      <div class="max-w-7xl mx-auto px-4 py-8 flex gap-6">
        {% if current_user and current_user.is_authenticated and current_user.role == 'Admin' %}
          <aside class="hidden md:block w-64 shrink-0">
            <div class="bg-white rounded-2xl shadow border border-gray-200 overflow-hidden">
              {% include 'partials/sidebar.html' %}
            </div>
          </aside>
        {% endif %}
        <main class="flex-1">
          {% block content %}{% endblock %}
        </main>
      </div>
    </div>

    <footer class="bg-esprit-dark text-white mt-auto">
      <div class="max-w-7xl mx-auto px-4 py-6 flex flex-wrap items-center justify-between gap-4 text-sm">
        <p>&copy; {% now "Y" %} StudEsprit. Tous droits réservés.</p>
        <div class="flex gap-4">
          <a href="/events/" class="hover:text-esprit-red">Agenda</a>
          <a href="/careers/opportunities/" class="hover:text-esprit-red">Carrière</a>
          <a href="/contact/" class="hover:text-esprit-red">Contact</a>
        </div>
      </div>
    </footer>
  </div>

  <div class="fixed bottom-4 right-4 space-y-2 z-50">
    {% for message in messages %}
      <div class="px-4 py-2 rounded-xl shadow bg-white border border-gray-200 text-esprit-dark">{{ message }}</div>
    {% endfor %}
  </div>

  <!-- HTMX CSRF support: attach Django CSRF token from cookie to HTMX requests -->
  <script>
    function getCookie(name) {
      let cookieValue = null;
      if (document.cookie && document.cookie !== '') {
        const cookies = document.cookie.split(';');
        for (let i = 0; i < cookies.length; i++) {
          const cookie = cookies[i].trim();
          // Does this cookie string begin with the name we want?
          if (cookie.startsWith(name + '=')) {
            cookieValue = decodeURIComponent(cookie.substring(name.length + 1));
            break;
          }
        }
      }
      return cookieValue;
    }

    document.body.addEventListener('htmx:configRequest', function(event) {
      const csrftoken = getCookie('csrftoken');
      if (csrftoken) {
        event.detail.headers['X-CSRFToken'] = csrftoken;
      }
    });
  </script>
</body>
</html><|MERGE_RESOLUTION|>--- conflicted
+++ resolved
@@ -90,18 +90,13 @@
               {% endif %}
             </div>
           </div>
-<<<<<<< HEAD
+          {% endif %}
 <a href="{% url 'evenement:public_event_list' %}" class="hover:text-esprit-red">Actualités</a>
-          <a href="/library/" class="hover:text-esprit-red">Bibliothèque</a>
-=======
-          {% endif %}
-          <a href="/events/" class="hover:text-esprit-red">Actualités</a>
           {% if current_user and current_user.is_authenticated and current_user.role == 'Admin' %}
             <a href="/admin/library/documents/" class="hover:text-esprit-red">Bibliothèque (Admin)</a>
           {% else %}
             <a href="/library/" class="hover:text-esprit-red">Bibliothèque</a>
           {% endif %}
->>>>>>> 1f29eed7
         </nav>
         <div class="flex items-center gap-2">
           {% if current_user and current_user.is_authenticated %}
