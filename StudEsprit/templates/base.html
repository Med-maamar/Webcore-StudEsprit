--- conflicted
+++ resolved
@@ -77,21 +77,11 @@
         {% else %}
         <nav class="hidden md:flex items-center gap-6 text-sm font-medium">
           <a href="/" class="hover:text-esprit-red">Accueil</a>
-<<<<<<< HEAD
           <a href="{% url 'program_public_index' %}" class="hover:text-esprit-red">Programmes</a>
-          <div class="relative">
-            <button id="careersDropdownButton" data-dropdown-toggle="careersDropdown" data-dropdown-placement="bottom" class="inline-flex items-center gap-1 hover:text-esprit-red" type="button">
-              Carrières
-              <svg class="w-4 h-4" xmlns="http://www.w3.org/2000/svg" fill="none" viewBox="0 0 24 24" stroke="currentColor">
-                <path stroke-linecap="round" stroke-linejoin="round" stroke-width="1.5" d="M19 9l-7 7-7-7" />
-              </svg>
-=======
-          <a href="/courses/" class="hover:text-esprit-red">Programmes</a>
           {% if not current_user or current_user.role|lower != 'admin' %}
           <div class="relative" x-data="{open:false}">
             <button type="button" class="hover:text-esprit-red inline-flex items-center gap-1" @click="open=!open" aria-haspopup="true" :aria-expanded="open.toString()">
               Carrières <span class="text-gray-500">▾</span>
->>>>>>> 283ca3a9
             </button>
             <div x-cloak x-show="open" x-transition.opacity.scale.origin.top @click.outside="open=false" class="absolute mt-2 w-56 bg-white border border-gray-200 rounded-xl shadow z-50">
               <a href="/careers/opportunities/" class="block px-4 py-2 hover:bg-gray-50">Opportunités</a>
